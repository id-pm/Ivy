﻿<Project Sdk="Microsoft.NET.Sdk">

  <Import Project="../../Ivy/Directory.Build.props" Condition="Exists('../../Ivy/Directory.Build.props')" />
  
  <PropertyGroup>
    <TargetFramework>net9.0</TargetFramework>
    <ImplicitUsings>enable</ImplicitUsings>
    <Nullable>enable</Nullable>
    <NoWarn>CS1591</NoWarn>
    <PackageId>Ivy</PackageId>
    <Company>Ivy</Company>
    <Description>Build Internal Applications with AI and Pure C#</Description>
    <PackageLicenseExpression>Apache-2.0</PackageLicenseExpression>
    <PackageProjectUrl>https://github.com/Ivy-Interactive/Ivy</PackageProjectUrl>
    <RepositoryUrl>https://github.com/Ivy-Interactive/Ivy</RepositoryUrl>
    <RepositoryType>git</RepositoryType>
    <PackageReadmeFile>README.md</PackageReadmeFile>
    <GenerateDocumentationFile>true</GenerateDocumentationFile>
  </PropertyGroup>

  <PropertyGroup>
    <CI Condition="'$(GITHUB_ACTIONS)' == 'true'">true</CI>
  </PropertyGroup>

  <PropertyGroup Condition="'$(CI)' == 'true'">
    <DebugType>none</DebugType>
  </PropertyGroup>
  
  <PropertyGroup Condition="'$(CI)' != 'true'">
    <GenerateAssemblyInfo>false</GenerateAssemblyInfo>
    <GenerateTargetFrameworkAttribute>false</GenerateTargetFrameworkAttribute>
  </PropertyGroup>

  <ItemGroup>
    <None Include="../README.md" Pack="true" PackagePath=""/>
  </ItemGroup>

  <ItemGroup>
    <EmbeddedResource Include="../frontend/dist/**/*" />
    <EmbeddedResource Update="Resources.resx">
      <Generator>ResXFileCodeGenerator</Generator>
      <LastGenOutput>Resources.Designer.cs</LastGenOutput>
      <Culture>neutral</Culture>
    </EmbeddedResource>
  </ItemGroup>
  
  <ItemGroup>
    <PackageReference Include="ExcelNumberFormat" Version="1.1.0" />
    <PackageReference Include="Microsoft.AspNetCore.OpenApi" Version="9.0.4" />
    <PackageReference Include="Microsoft.AspNetCore.SignalR" Version="1.2.0" />
    <PackageReference Include="Microsoft.Extensions.DependencyInjection.Abstractions" Version="9.0.5" />
    <PackageReference Include="System.IdentityModel.Tokens.Jwt" Version="8.8.0" />
    <PackageReference Include="System.Reactive" Version="6.0.1" />
    <PackageReference Include="DeepCloner" Version="0.10.4" />
    <PackageReference Include="SystemTextJson.JsonDiffPatch" Version="2.0.0" />
    <PackageReference Include="YamlDotNet" Version="16.2.0" />
  </ItemGroup>

  <ItemGroup>
    <InternalsVisibleTo Include="Ivy.Test" />
    <InternalsVisibleTo Include="Ivy.Docs" />
  </ItemGroup>

  <ItemGroup>
<<<<<<< HEAD
    <PackageReference Include="System.Net.Http" Version="4.3.4" />
=======
    <PackageReference Include="Newtonsoft.Json" Version="13.0.1" />
>>>>>>> 879922ed
    <Compile Update="Resources.Designer.cs">
      <DesignTime>True</DesignTime>
      <AutoGen>True</AutoGen>
      <DependentUpon>Resources.resx</DependentUpon>
    </Compile>
  </ItemGroup>

</Project><|MERGE_RESOLUTION|>--- conflicted
+++ resolved
@@ -62,11 +62,8 @@
   </ItemGroup>
 
   <ItemGroup>
-<<<<<<< HEAD
     <PackageReference Include="System.Net.Http" Version="4.3.4" />
-=======
     <PackageReference Include="Newtonsoft.Json" Version="13.0.1" />
->>>>>>> 879922ed
     <Compile Update="Resources.Designer.cs">
       <DesignTime>True</DesignTime>
       <AutoGen>True</AutoGen>
