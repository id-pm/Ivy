--- conflicted
+++ resolved
@@ -1,12 +1,8 @@
 ﻿# Todo Tutorial
 
-<<<<<<< HEAD
 <Ingress>
 Build a complete todo application from scratch to learn essential Ivy concepts including state management, components, and event handling.
 </Ingress>
-=======
-<Ingress Text="Build a complete todo app from scratch to learn essential Ivy concepts including state management, components, and event handling." />
->>>>>>> c0ac32a2
 
 ## Prerequisites
 
