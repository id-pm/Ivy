﻿using Ivy.Charts;
using Ivy.Shared;
using Ivy.Views.Charts;

namespace Ivy.Samples.Shared.Apps.Widgets.Charts;

[App(icon: Icons.ChartPie)]
public class PieChartApp : ViewBase
{
    public override object? Build()
    {
        return Layout.Grid().Columns(3)
            | new PieChart0View()
            | new PieChart1View()
            | new PieChart2View()
            | new PieChart3View()
            | new PieChart4View()
            | new PieChart5View()
            | new PieChart6View()
<<<<<<< HEAD
            | new PieChart7View()
            | new PieChart8View()
            | new PieChart9View()
            | new PieChart10View()
            | new PieChart11View()
=======
            | new DonutChartWithCustomLabelsView()
>>>>>>> a3583071
        ;
    }
}

public class PieChart0View : ViewBase
{
    public override object? Build()
    {
        var data = new[]
        {
            new { Category = "Desktop", Value = 186 },
            new { Category = "Mobile", Value = 100 },
            new { Category = "Tablet", Value = 75 },
            new { Category = "Other", Value = 25 }
        };

        return new Card().Title("Basic Pie Chart")
            | data.ToPieChart
                (
                    e => e.Category,
                    e => e.Sum(f => f.Value),
                    PieChartStyles.Default
                )
        ;
    }
}

public class PieChart1View : ViewBase
{
    public override object? Build()
    {
        var data = new[]
        {
            new { Browser = "Chrome", Users = 55 },
            new { Browser = "Firefox", Users = 25 },
            new { Browser = "Safari", Users = 15 },
            new { Browser = "Edge", Users = 5 }
        };

        return new Card().Title("Browser Usage")
            | data.ToPieChart
                (
                    e => e.Browser,
                    e => e.Sum(f => f.Users),
                    PieChartStyles.Dashboard
                )
        ;
    }
}

public class PieChart2View : ViewBase
{
    public override object? Build()
    {
        var data = new[]
        {
            new { Month = "January", Sales = 186 },
            new { Month = "February", Sales = 305 },
            new { Month = "March", Sales = 237 },
            new { Month = "April", Sales = 73 },
            new { Month = "May", Sales = 209 },
            new { Month = "June", Sales = 214 }
        };

        return new Card().Title("Monthly Sales Distribution")
            | data.ToPieChart
                (
                    e => e.Month,
                    e => e.Sum(f => f.Sales),
                    PieChartStyles.Default
                )
        ;
    }
}

public class PieChart3View : ViewBase
{
    public override object? Build()
    {
        var data = new[]
        {
            new { Department = "Engineering", Budget = 500000 },
            new { Department = "Marketing", Budget = 300000 },
            new { Department = "Sales", Budget = 400000 },
            new { Department = "HR", Budget = 150000 },
            new { Department = "Finance", Budget = 200000 }
        };

        return new Card().Title("Department Budget Allocation")
            | data.ToPieChart
                (
                    e => e.Department,
                    e => e.Sum(f => f.Budget),
                    PieChartStyles.Dashboard
                )
        ;
    }
}

public class PieChart4View : ViewBase
{
    public override object? Build()
    {
        var data = new[]
        {
            new { Product = "Laptops", Revenue = 45.5 },
            new { Product = "Smartphones", Revenue = 30.2 },
            new { Product = "Tablets", Revenue = 15.8 },
            new { Product = "Accessories", Revenue = 8.5 }
        };

        return new Card().Title("Product Revenue Share (%)")
            | data.ToPieChart
                (
                    e => e.Product,
                    e => e.Sum(f => f.Revenue),
                    PieChartStyles.Default
                )
        ;
    }
}

public class PieChart5View : ViewBase
{
    public override object? Build()
    {
        var data = new[]
        {
            new { Region = "North America", Customers = 1200 },
            new { Region = "Europe", Customers = 950 },
            new { Region = "Asia Pacific", Customers = 1800 },
            new { Region = "Latin America", Customers = 650 },
            new { Region = "Middle East", Customers = 400 },
            new { Region = "Africa", Customers = 300 }
        };

        return new Card().Title("Customer Distribution by Region")
            | data.ToPieChart
                (
                    e => e.Region,
                    e => e.Sum(f => f.Customers),
                    PieChartStyles.Dashboard
                )
        ;
    }
}

public class PieChart6View : ViewBase
{
    public override object? Build()
    {
        var data = new[]
        {
            new { Platform = "Windows", Users = 186 },
            new { Platform = "iOS", Users = 100 },
            new { Platform = "Android", Users = 85 },
            new { Platform = "Mac", Users = 95 },
            new { Platform = "iPad", Users = 75 },
            new { Platform = "Linux", Users = 45 },
            new { Platform = "Android Tablet", Users = 60 },
            new { Platform = "Smart TV", Users = 25 }
        };

        return new Card().Title("Animated donut chart")
            | data.ToPieChart
                (
                    e => e.Platform,
                    e => e.Sum(f => f.Users),
                    PieChartStyles.Donut
                )
        ;
    }
}
<<<<<<< HEAD

public class PieChart7View : ViewBase
{
    public override object? Build()
    {
        var data = new[]
        {
            new { Department = "Engineering", Budget = 450000 },
            new { Department = "Marketing", Budget = 180000 },
            new { Department = "Sales", Budget = 220000 },
            new { Department = "HR", Budget = 120000 },
            new { Department = "Finance", Budget = 80000 },
            new { Department = "Operations", Budget = 150000 },
        };

        return new Card().Title("Department Budget Allocation")
            | data.ToPieChart
                (
                    e => e.Department,
                    e => e.Sum(f => f.Budget),
                    PieChartStyles.Default
                )
        ;
    }
}

public class PieChart8View : ViewBase
{
    public override object? Build()
    {
        var data = new[]
        {
            new { Status = "Completed", Tasks = 85 },
            new { Status = "In Progress", Tasks = 45 },
            new { Status = "Pending", Tasks = 25 },
            new { Status = "Blocked", Tasks = 10 },
            new { Status = "Cancelled", Tasks = 5 },
        };

        return new Card().Title("Project Task Status")
            | data.ToPieChart
                (
                    e => e.Status,
                    e => e.Sum(f => f.Tasks),
                    PieChartStyles.Dashboard
                )
        ;
    }
}

public class PieChart9View : ViewBase
{
    public override object? Build()
    {
        var data = new[]
        {
            new { Technology = "React", Developers = 45, Percentage = 30.0 },
            new { Technology = "Angular", Developers = 30, Percentage = 20.0 },
            new { Technology = "Vue.js", Developers = 25, Percentage = 16.7 },
            new { Technology = "Svelte", Developers = 20, Percentage = 13.3 },
            new { Technology = "Ember", Developers = 15, Percentage = 10.0 },
            new { Technology = "Backbone", Developers = 10, Percentage = 6.7 },
            new { Technology = "Other", Developers = 5, Percentage = 3.3 }
        };

        return new Card().Title("Frontend Framework Adoption")
            | data.ToPieChart
                (
                    e => e.Technology,
                    e => e.Sum(f => f.Developers),
                    PieChartStyles.Default
                )
        ;
    }
}

public class PieChart10View : ViewBase
{
    public override object? Build()
    {
        var data = new[]
        {
            new { Category = "Food & Dining", Amount = 2500, Color = "#FF6B6B" },
            new { Category = "Transportation", Amount = 1800, Color = "#4ECDC4" },
            new { Category = "Entertainment", Amount = 1200, Color = "#45B7D1" },
            new { Category = "Shopping", Amount = 2200, Color = "#96CEB4" },
            new { Category = "Utilities", Amount = 800, Color = "#FFEAA7" },
            new { Category = "Healthcare", Amount = 600, Color = "#DDA0DD" },
            new { Category = "Education", Amount = 1500, Color = "#98D8C8" },
            new { Category = "Travel", Amount = 3000, Color = "#F7DC6F" },
            new { Category = "Savings", Amount = 2000, Color = "#BB8FCE" }
        };

        return new Card().Title("Monthly Expense Breakdown")
            | data.ToPieChart
                (
                    e => e.Category,
                    e => e.Sum(f => f.Amount),
                    PieChartStyles.Donut
                )
        ;
    }
}

public class PieChart11View : ViewBase
=======
public class DonutChartWithCustomLabelsView : ViewBase
>>>>>>> a3583071
{
    public override object? Build()
    {
        var data = new[]
        {
<<<<<<< HEAD
            new { AgeGroup = "18-24", Users = 1200, Growth = 15.2 },
            new { AgeGroup = "25-34", Users = 3500, Growth = 22.8 },
            new { AgeGroup = "35-44", Users = 2800, Growth = 18.5 },
            new { AgeGroup = "45-54", Users = 1900, Growth = 12.3 },
            new { AgeGroup = "55-64", Users = 1200, Growth = 8.7 },
            new { AgeGroup = "65+", Users = 800, Growth = 5.2 }
        };

        return new Card().Title("User Demographics by Age Group")
            | data.ToPieChart
                (
                    e => e.AgeGroup,
                    e => e.Sum(f => f.Users),
                    PieChartStyles.Dashboard
                )
=======
            new PieChartData("Revenue", 1250000),
            new PieChartData("Marketing", 450000),
            new PieChartData("Operations", 320000),
            new PieChartData("R&D", 280000),
            new PieChartData("Admin", 150000),
            new PieChartData("Sales", 380000),
            new PieChartData("Customer Support", 220000),
            new PieChartData("IT Infrastructure", 180000),
            new PieChartData("Legal", 95000),
            new PieChartData("HR", 120000),
            new PieChartData("Finance", 160000),
            new PieChartData("Quality Assurance", 140000)
        };

        var totalValue = data.Sum(d => d.Measure);

        return new Card().Title("Donut Chart with Custom Labels")
            | new PieChart(data)
                .Pie(new Pie(nameof(PieChartData.Measure), nameof(PieChartData.Dimension))
                    .InnerRadius("40%")
                    .OuterRadius("90%")
                    .Animated(true)
                    .LabelList(new LabelList(nameof(PieChartData.Measure))
                        .Position(Positions.Outside)
                        .Fill(Colors.Blue)
                        .FontSize(11)
                        .NumberFormat("$0,0"))
                    .LabelList(new LabelList(nameof(PieChartData.Dimension))
                        .Position(Positions.Inside)
                        .Fill(Colors.White)
                        .FontSize(9)
                        .FontFamily("Arial"))
                )
                .ColorScheme(ColorScheme.Default)
                .Tooltip(new Ivy.Charts.Tooltip().Animated(true))
                .Legend(new Legend().IconType(Legend.IconTypes.Rect))
                .Total(totalValue, "Total Budget")
>>>>>>> a3583071
        ;
    }
}<|MERGE_RESOLUTION|>--- conflicted
+++ resolved
@@ -1,4 +1,4 @@
-﻿using Ivy.Charts;
+using Ivy.Charts;
 using Ivy.Shared;
 using Ivy.Views.Charts;
 
@@ -17,15 +17,11 @@
             | new PieChart4View()
             | new PieChart5View()
             | new PieChart6View()
-<<<<<<< HEAD
             | new PieChart7View()
             | new PieChart8View()
             | new PieChart9View()
             | new PieChart10View()
             | new PieChart11View()
-=======
-            | new DonutChartWithCustomLabelsView()
->>>>>>> a3583071
         ;
     }
 }
@@ -199,7 +195,6 @@
         ;
     }
 }
-<<<<<<< HEAD
 
 public class PieChart7View : ViewBase
 {
@@ -305,15 +300,11 @@
 }
 
 public class PieChart11View : ViewBase
-=======
-public class DonutChartWithCustomLabelsView : ViewBase
->>>>>>> a3583071
-{
-    public override object? Build()
-    {
-        var data = new[]
-        {
-<<<<<<< HEAD
+{
+    public override object? Build()
+    {
+        var data = new[]
+        {
             new { AgeGroup = "18-24", Users = 1200, Growth = 15.2 },
             new { AgeGroup = "25-34", Users = 3500, Growth = 22.8 },
             new { AgeGroup = "35-44", Users = 2800, Growth = 18.5 },
@@ -329,45 +320,6 @@
                     e => e.Sum(f => f.Users),
                     PieChartStyles.Dashboard
                 )
-=======
-            new PieChartData("Revenue", 1250000),
-            new PieChartData("Marketing", 450000),
-            new PieChartData("Operations", 320000),
-            new PieChartData("R&D", 280000),
-            new PieChartData("Admin", 150000),
-            new PieChartData("Sales", 380000),
-            new PieChartData("Customer Support", 220000),
-            new PieChartData("IT Infrastructure", 180000),
-            new PieChartData("Legal", 95000),
-            new PieChartData("HR", 120000),
-            new PieChartData("Finance", 160000),
-            new PieChartData("Quality Assurance", 140000)
-        };
-
-        var totalValue = data.Sum(d => d.Measure);
-
-        return new Card().Title("Donut Chart with Custom Labels")
-            | new PieChart(data)
-                .Pie(new Pie(nameof(PieChartData.Measure), nameof(PieChartData.Dimension))
-                    .InnerRadius("40%")
-                    .OuterRadius("90%")
-                    .Animated(true)
-                    .LabelList(new LabelList(nameof(PieChartData.Measure))
-                        .Position(Positions.Outside)
-                        .Fill(Colors.Blue)
-                        .FontSize(11)
-                        .NumberFormat("$0,0"))
-                    .LabelList(new LabelList(nameof(PieChartData.Dimension))
-                        .Position(Positions.Inside)
-                        .Fill(Colors.White)
-                        .FontSize(9)
-                        .FontFamily("Arial"))
-                )
-                .ColorScheme(ColorScheme.Default)
-                .Tooltip(new Ivy.Charts.Tooltip().Animated(true))
-                .Legend(new Legend().IconType(Legend.IconTypes.Rect))
-                .Total(totalValue, "Total Budget")
->>>>>>> a3583071
         ;
     }
 }